--- conflicted
+++ resolved
@@ -61,28 +61,11 @@
         "gpt-4o-2024-11-20" => Some(ModelInfo::new(128_000, 16_384)),
 
         // https://platform.openai.com/docs/models/gpt-3.5-turbo
-<<<<<<< HEAD
         "gpt-3.5-turbo" => Some(ModelInfo::new(16_385, 4_096)),
 
-        "gpt-5" => Some(ModelInfo::new(272_000, 128_000)),
+        _ if slug.starts_with("gpt-5") => Some(ModelInfo::new(272_000, 128_000)),
 
         _ if slug.starts_with("codex-") => Some(ModelInfo::new(272_000, 128_000)),
-=======
-        "gpt-3.5-turbo" => Some(ModelInfo {
-            context_window: 16_385,
-            max_output_tokens: 4_096,
-        }),
-
-        _ if slug.starts_with("gpt-5") => Some(ModelInfo {
-            context_window: 272_000,
-            max_output_tokens: 128_000,
-        }),
-
-        _ if slug.starts_with("codex-") => Some(ModelInfo {
-            context_window: 272_000,
-            max_output_tokens: 128_000,
-        }),
->>>>>>> 027944c6
 
         _ => None,
     }
